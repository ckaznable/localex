--- conflicted
+++ resolved
@@ -10,13 +10,8 @@
 logger = { path = "../logger/" }
 anyhow = "1.0.86"
 futures = "0.3.21"
-<<<<<<< HEAD
-tokio = { version = "1.38.1", features = ["full"] }
+tokio = { version = "1", features = ["full"] }
 libp2p = { version = "0.54.0", features = ["tcp", "tokio", "noise", "yamux", "macros", "gossipsub", "mdns", "request-response", "cbor", "quic", "tls"] }
-=======
-tokio = { version = "1", features = ["full"] }
-libp2p = { git = "https://github.com/libp2p/rust-libp2p.git", rev = "1617abb3bfcf3e8663568e90a8fc4009aef04ba9", features = ["tcp", "tokio", "noise", "yamux", "macros", "gossipsub", "mdns", "request-response", "cbor", "quic", "tls"] }
->>>>>>> 78cfe575
 uniffi = { version = "0.28.0", features = ["tokio"] }
 thiserror = "1.0.63"
 async-trait = "0.1.81"
